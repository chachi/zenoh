//
// Copyright (c) 2017, 2020 ADLINK Technology Inc.
//
// This program and the accompanying materials are made available under the
// terms of the Eclipse Public License 2.0 which is available at
// http://www.eclipse.org/legal/epl-2.0, or the Apache License, Version 2.0
// which is available at https://www.apache.org/licenses/LICENSE-2.0.
//
// SPDX-License-Identifier: EPL-2.0 OR Apache-2.0
//
// Contributors:
//   ADLINK zenoh team, <zenoh@adlink-labs.tech>
//
#![recursion_limit = "256"]

use clap::{Arg, ArgMatches};
use futures::prelude::*;
use futures::select;
use log::{debug, info};
use std::collections::HashMap;
<<<<<<< HEAD
use zenoh::net::runtime::Runtime;
use zenoh::prelude::*;
use zenoh::queryable::STORAGE;
use zenoh::utils::resource_name;
=======
use std::sync::{
    atomic::{AtomicBool, Ordering::Relaxed},
    Arc,
};
use zenoh::net::queryable::STORAGE;
use zenoh::net::utils::resource_name;
use zenoh::net::*;
use zenoh_plugin_trait::prelude::*;
use zenoh_util::zerror2;
>>>>>>> 8ae5936b

pub struct ExamplePlugin {}

zenoh_plugin_trait::declare_plugin!(ExamplePlugin);

pub struct ExamplePluginStopper {
    flag: Arc<AtomicBool>,
}

impl PluginStopper for ExamplePluginStopper {
    fn stop(&self) {
        self.flag.store(false, Relaxed);
    }
}

impl Plugin for ExamplePlugin {
    type Requirements = Vec<Arg<'static, 'static>>;
    type StartArgs = (Runtime, ArgMatches<'static>);
    fn compatibility() -> zenoh_plugin_trait::PluginId {
        zenoh_plugin_trait::PluginId {
            uid: "zenoh-example-plugin",
        }
    }

    fn get_requirements() -> Self::Requirements {
        vec![
            Arg::from_usage("--storage-selector 'The selection of resources to be stored'")
                .default_value("/demo/example/**"),
        ]
    }

    fn start(
        (runtime, args): &Self::StartArgs,
    ) -> Result<Box<dyn std::any::Any + Send + Sync>, Box<dyn std::error::Error>> {
        if let Some(selector) = args.value_of("storage-selector") {
            let flag = Arc::new(AtomicBool::new(true));
            let stopper = ExamplePluginStopper { flag: flag.clone() };
            async_std::task::spawn(run(runtime.clone(), selector.into(), flag));
            Ok(Box::new(stopper))
        } else {
            Err(Box::new(zerror2!(ZErrorKind::Other {
                descr: "storage-selector is a mandatory option for ExamplePlugin".into()
            })))
        }
    }
}

async fn run(runtime: Runtime, selector: ResKey, flag: Arc<AtomicBool>) {
    env_logger::init();

    let session = zenoh::Session::init(runtime, true, vec![], vec![]).await;

    let mut stored: HashMap<String, Sample> = HashMap::new();

    debug!("Run example-plugin with storage-selector={}", selector);

    debug!("Register Subscriber on {}", selector);
    let mut sub = session.subscribe(&selector).await.unwrap();

    debug!("Register Queryable on {}", selector);
    let mut queryable = session
        .register_queryable(&selector)
        .kind(STORAGE)
        .await
        .unwrap();

<<<<<<< HEAD
    loop {
=======
    debug!("Declaring Queryable on {}", selector);
    let mut queryable = session.declare_queryable(&selector, STORAGE).await.unwrap();

    while flag.load(Relaxed) {
>>>>>>> 8ae5936b
        select!(
            sample = sub.receiver().next().fuse() => {
                let sample = sample.unwrap();
                info!("Received data ('{}': '{}')", sample.res_name, sample.value);
                stored.insert(sample.res_name.clone(), sample);
            },

            query = queryable.receiver().next().fuse() => {
                let query = query.unwrap();
                info!("Handling query '{}'", query.selector());
                for (rname, sample) in stored.iter() {
                    if resource_name::intersect(&query.selector().key_selector, rname) {
                        query.reply_async(sample.clone()).await;
                    }
                }
            }
        );
    }
}<|MERGE_RESOLUTION|>--- conflicted
+++ resolved
@@ -18,22 +18,16 @@
 use futures::select;
 use log::{debug, info};
 use std::collections::HashMap;
-<<<<<<< HEAD
+use std::sync::{
+    atomic::{AtomicBool, Ordering::Relaxed},
+    Arc,
+};
 use zenoh::net::runtime::Runtime;
 use zenoh::prelude::*;
 use zenoh::queryable::STORAGE;
 use zenoh::utils::resource_name;
-=======
-use std::sync::{
-    atomic::{AtomicBool, Ordering::Relaxed},
-    Arc,
-};
-use zenoh::net::queryable::STORAGE;
-use zenoh::net::utils::resource_name;
-use zenoh::net::*;
 use zenoh_plugin_trait::prelude::*;
 use zenoh_util::zerror2;
->>>>>>> 8ae5936b
 
 pub struct ExamplePlugin {}
 
@@ -71,7 +65,7 @@
         if let Some(selector) = args.value_of("storage-selector") {
             let flag = Arc::new(AtomicBool::new(true));
             let stopper = ExamplePluginStopper { flag: flag.clone() };
-            async_std::task::spawn(run(runtime.clone(), selector.into(), flag));
+            async_std::task::spawn(run(runtime.clone(), selector.to_string().into(), flag));
             Ok(Box::new(stopper))
         } else {
             Err(Box::new(zerror2!(ZErrorKind::Other {
@@ -81,7 +75,7 @@
     }
 }
 
-async fn run(runtime: Runtime, selector: ResKey, flag: Arc<AtomicBool>) {
+async fn run(runtime: Runtime, selector: ResKey<'_>, flag: Arc<AtomicBool>) {
     env_logger::init();
 
     let session = zenoh::Session::init(runtime, true, vec![], vec![]).await;
@@ -100,14 +94,7 @@
         .await
         .unwrap();
 
-<<<<<<< HEAD
-    loop {
-=======
-    debug!("Declaring Queryable on {}", selector);
-    let mut queryable = session.declare_queryable(&selector, STORAGE).await.unwrap();
-
     while flag.load(Relaxed) {
->>>>>>> 8ae5936b
         select!(
             sample = sub.receiver().next().fuse() => {
                 let sample = sample.unwrap();
@@ -119,7 +106,7 @@
                 let query = query.unwrap();
                 info!("Handling query '{}'", query.selector());
                 for (rname, sample) in stored.iter() {
-                    if resource_name::intersect(&query.selector().key_selector, rname) {
+                    if resource_name::intersect(query.selector().key_selector, rname) {
                         query.reply_async(sample.clone()).await;
                     }
                 }
