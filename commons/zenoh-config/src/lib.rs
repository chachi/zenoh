//
// Copyright (c) 2023 ZettaScale Technology
//
// This program and the accompanying materials are made available under the
// terms of the Eclipse Public License 2.0 which is available at
// http://www.eclipse.org/legal/epl-2.0, or the Apache License, Version 2.0
// which is available at https://www.apache.org/licenses/LICENSE-2.0.
//
// SPDX-License-Identifier: EPL-2.0 OR Apache-2.0
//
// Contributors:
//   ZettaScale Zenoh Team, <zenoh@zettascale.tech>
//

//! Configuration to pass to `zenoh::open()` and `zenoh::scout()` functions and associated constants.
pub mod defaults;
use serde::{
    de::{self, MapAccess, Visitor},
    Deserialize, Serialize,
};
use serde_json::Value;
#[allow(unused_imports)]
use std::convert::TryFrom; // This is a false positive from the rust analyser
use std::{
    any::Any,
    collections::HashMap,
    fmt,
    io::Read,
    marker::PhantomData,
    net::SocketAddr,
    path::Path,
    sync::{Arc, Mutex, MutexGuard},
};
use validated_struct::ValidatedMapAssociatedTypes;
pub use validated_struct::{GetError, ValidatedMap};
use zenoh_core::zlock;
use zenoh_protocol::{
    core::{
        key_expr::OwnedKeyExpr,
        whatami::{self, WhatAmI, WhatAmIMatcher, WhatAmIMatcherVisitor},
        Bits, EndPoint, ZenohId,
    },
    transport::{BatchSize, TransportSn},
};
use zenoh_result::{bail, zerror, ZResult};
use zenoh_util::LibLoader;

pub type ValidationFunction = std::sync::Arc<
    dyn Fn(
            &str,
            &serde_json::Map<String, serde_json::Value>,
            &serde_json::Map<String, serde_json::Value>,
        ) -> ZResult<Option<serde_json::Map<String, serde_json::Value>>>
        + Send
        + Sync,
>;

/// Creates an empty zenoh net Session configuration.
pub fn empty() -> Config {
    Config::default()
}

/// Creates a default zenoh net Session configuration (equivalent to `peer`).
pub fn default() -> Config {
    peer()
}

/// Creates a default `'peer'` mode zenoh net Session configuration.
pub fn peer() -> Config {
    let mut config = Config::default();
    config.set_mode(Some(WhatAmI::Peer)).unwrap();
    config
}

/// Creates a default `'client'` mode zenoh net Session configuration.
pub fn client<I: IntoIterator<Item = T>, T: Into<EndPoint>>(peers: I) -> Config {
    let mut config = Config::default();
    config.set_mode(Some(WhatAmI::Client)).unwrap();
    config
        .connect
        .endpoints
        .extend(peers.into_iter().map(|t| t.into()));
    config
}

#[test]
fn config_keys() {
    use validated_struct::ValidatedMap;
    let c = Config::default();
    dbg!(c.keys());
}

fn treat_error_as_none<'a, T, D>(deserializer: D) -> Result<Option<T>, D::Error>
where
    T: serde::de::Deserialize<'a>,
    D: serde::de::Deserializer<'a>,
{
    let value: Value = serde::de::Deserialize::deserialize(deserializer)?;
    Ok(T::deserialize(value).ok())
}

validated_struct::validator! {
    /// The main configuration structure for Zenoh.
    ///
    /// Most fields are optional as a way to keep defaults flexible. Some of the fields have different default values depending on the rest of the configuration.
    ///
    /// To construct a configuration, we advise that you use a configuration file (JSON, JSON5 and YAML are currently supported, please use the proper extension for your format as the deserializer will be picked according to it).
    #[derive(Default)]
    #[recursive_attrs]
    #[derive(serde::Deserialize, serde::Serialize, Clone, Debug)]
    #[serde(default)]
    #[serde(deny_unknown_fields)]
    Config {
        /// The Zenoh ID of the instance. This ID MUST be unique throughout your Zenoh infrastructure and cannot exceed 16 bytes of length. If left unset, a random u128 will be generated.
        id: ZenohId,
        /// The node's mode ("router" (default value in `zenohd`), "peer" or "client").
        mode: Option<whatami::WhatAmI>,
        /// Which zenoh nodes to connect to.
        pub connect: #[derive(Default)]
        ConnectConfig {
            pub endpoints: Vec<EndPoint>,
        },
        /// Which endpoints to listen on. `zenohd` will add `tcp/[::]:7447` to these locators if left empty.
        pub listen: #[derive(Default)]
        ListenConfig {
            pub endpoints: Vec<EndPoint>,
        },
        pub scouting: #[derive(Default)]
        ScoutingConf {
            /// In client mode, the period dedicated to scouting for a router before failing. In milliseconds.
            timeout: Option<u64>,
            /// In peer mode, the period dedicated to scouting remote peers before attempting other operations. In milliseconds.
            delay: Option<u64>,
            /// The multicast scouting configuration.
            pub multicast: #[derive(Default)]
            ScoutingMulticastConf {
                /// Whether multicast scouting is enabled or not. If left empty, `zenohd` will set it according to the presence of the `--no-multicast-scouting` argument.
                enabled: Option<bool>,
                /// The socket which should be used for multicast scouting. `zenohd` will use `224.0.0.224:7446` by default if none is provided.
                address: Option<SocketAddr>,
                /// The network interface which should be used for multicast scouting. `zenohd` will automatically select an interface if none is provided.
                interface: Option<String>,
                /// Which type of Zenoh instances to automatically establish sessions with upon discovery through UDP multicast.
                #[serde(deserialize_with = "treat_error_as_none")]
                autoconnect: Option<ModeDependentValue<WhatAmIMatcher>>,
                /// Whether or not to listen for scout messages on UDP multicast and reply to them.
                listen: Option<ModeDependentValue<bool>>,
            },
            /// The gossip scouting configuration.
            pub gossip: #[derive(Default)]
            GossipConf {
                /// Whether gossip scouting is enabled or not.
                enabled: Option<bool>,
                /// When true, gossip scouting informations are propagated multiple hops to all nodes in the local network.
                /// When false, gossip scouting informations are only propagated to the next hop.
                /// Activating multihop gossip implies more scouting traffic and a lower scalability.
                /// It mostly makes sense when using "linkstate" routing mode where all nodes in the subsystem don't have
                /// direct connectivity with each other.
                multihop: Option<bool>,
                /// Which type of Zenoh instances to automatically establish sessions with upon discovery through gossip.
                #[serde(deserialize_with = "treat_error_as_none")]
                autoconnect: Option<ModeDependentValue<WhatAmIMatcher>>,
            },
        },

        /// Configuration of data messages timestamps management.
        pub timestamping: #[derive(Default)]
        TimestampingConf {
            /// Whether data messages should be timestamped if not already.
            enabled: Option<ModeDependentValue<bool>>,
            /// Whether data messages with timestamps in the future should be dropped or not.
            /// If set to false (default), messages with timestamps in the future are retimestamped.
            /// Timestamps are ignored if timestamping is disabled.
            drop_future_timestamp: Option<bool>,
        },

        /// The default timeout to apply to queries in milliseconds.
        queries_default_timeout: Option<u64>,

        /// The routing strategy to use and it's configuration.
        pub routing: #[derive(Default)]
        RoutingConf {
            /// The routing strategy to use in routers and it's configuration.
            pub router: #[derive(Default)]
            RouterRoutingConf {
                /// When set to true a router will forward data between two peers
                /// directly connected to it if it detects that those peers are not
                /// connected to each other.
                /// The failover brokering only works if gossip discovery is enabled.
                peers_failover_brokering: Option<bool>,
            },
            /// The routing strategy to use in peers and it's configuration.
            pub peer: #[derive(Default)]
            PeerRoutingConf {
                /// The routing strategy to use in peers. ("peer_to_peer" or "linkstate").
                mode: Option<String>,
            },
        },

        /// The declarations aggregation strategy.
        pub aggregation: #[derive(Default)]
        AggregationConf {
            /// A list of key-expressions for which all included subscribers will be aggregated into.
            subscribers: Vec<OwnedKeyExpr>,
            /// A list of key-expressions for which all included publishers will be aggregated into.
            publishers: Vec<OwnedKeyExpr>,
        },
        pub transport: #[derive(Default)]
        TransportConf {
            pub unicast: TransportUnicastConf {
                /// Timeout in milliseconds when opening a link (default: 10000).
                accept_timeout: u64,
                /// Number of links that may stay pending during accept phase (default: 100).
                accept_pending: usize,
                /// Maximum number of unicast sessions (default: 1000)
                max_sessions: usize,
                /// Maximum number of unicast incoming links per transport session (default: 1)
                max_links: usize,
            },
            pub multicast: TransportMulticastConf {
                /// Link join interval duration in milliseconds (default: 2500)
                join_interval: Option<u64>,
                /// Maximum number of multicast sessions (default: 1000)
                max_sessions: Option<usize>,
            },
            pub qos: QoSConf {
                /// Whether QoS is enabled or not.
                /// If set to `false`, the QoS will be disabled. (default `true`).
                enabled: bool
            },
            pub link: #[derive(Default)]
            TransportLinkConf {
                // An optional whitelist of protocols to be used for accepting and opening sessions.
                // If not configured, all the supported protocols are automatically whitelisted.
                pub protocols: Option<Vec<String>>,
                pub tx: LinkTxConf {
                    /// The resolution in bits to be used for the message sequence numbers.
                    /// When establishing a session with another Zenoh instance, the lowest value of the two instances will be used.
                    /// Accepted values: 8bit, 16bit, 32bit, 64bit.
                    sequence_number_resolution: Bits where (sequence_number_resolution_validator),
                    /// Link lease duration in milliseconds (default: 10000)
                    lease: u64,
                    /// Number fo keep-alive messages in a link lease duration (default: 4)
                    keep_alive: usize,
                    /// Zenoh's MTU equivalent (default: 2^16-1)
                    batch_size: BatchSize,
                    pub queue: QueueConf {
                        /// The size of each priority queue indicates the number of batches a given queue can contain.
                        /// The amount of memory being allocated for each queue is then SIZE_XXX * BATCH_SIZE.
                        /// In the case of the transport link MTU being smaller than the ZN_BATCH_SIZE,
                        /// then amount of memory being allocated for each queue is SIZE_XXX * LINK_MTU.
                        /// If qos is false, then only the DATA priority will be allocated.
                        pub size: QueueSizeConf {
                            control: usize,
                            real_time: usize,
                            interactive_high: usize,
                            interactive_low: usize,
                            data_high: usize,
                            data: usize,
                            data_low: usize,
                            background: usize,
                        } where (queue_size_validator),
                        /// The initial exponential backoff time in nanoseconds to allow the batching to eventually progress.
                        /// Higher values lead to a more aggressive batching but it will introduce additional latency.
                        backoff: u64,
                    },
                    // Number of threads used for TX
                    threads: usize,
                },
                pub rx: LinkRxConf {
                    /// Receiving buffer size in bytes for each link
                    /// The default the rx_buffer_size value is the same as the default batch size: 65335.
                    /// For very high throughput scenarios, the rx_buffer_size can be increased to accomodate
                    /// more in-flight data. This is particularly relevant when dealing with large messages.
                    /// E.g. for 16MiB rx_buffer_size set the value to: 16777216.
                    buffer_size: usize,
                    /// Maximum size of the defragmentation buffer at receiver end (default: 1GiB).
                    /// Fragmented messages that are larger than the configured size will be dropped.
                    max_message_size: usize,
                },
                pub tls: #[derive(Default)]
                TLSConf {
                    root_ca_certificate: Option<String>,
                    server_private_key: Option<String>,
                    server_certificate: Option<String>,
                    client_auth: Option<bool>,
                    client_private_key: Option<String>,
                    client_certificate: Option<String>,
                },
                pub compression: #[derive(Default)]
                /// **Experimental** compression feature.
                /// Will compress the batches hop to hop (as opposed to end to end). May cause errors when
                /// the batches's complexity is too high, causing the resulting compression to be bigger in
                /// size than the MTU.
                /// You must use the features "transport_compression" and "unstable" to enable this.
                CompressionConf {
                    /// When enabled is true, batches will be sent compressed. It does not affect the
                    /// reception, which always expects compressed batches when built with thes features
                    /// "transport_compression" and "unstable".
                    enabled: bool,
                }
            },
            pub shared_memory:
            SharedMemoryConf {
                /// Whether shared memory is enabled or not.
<<<<<<< HEAD
                /// If set to `false`, the shared-memory transport will be disabled. (default `false`).
=======
                /// If set to `true`, the shared-memory transport will be enabled. (default `false`).
>>>>>>> 1de6e2f0
                enabled: bool,
            },
            pub auth: #[derive(Default)]
            AuthConf {
                /// The configuration of authentification.
                /// A password implies a username is required.
                pub usrpwd: #[derive(Default)]
                UsrPwdConf {
                    user: Option<String>,
                    password: Option<String>,
                    /// The path to a file containing the user password dictionary, a file containing `<user>:<password>`
                    dictionary_file: Option<String>,
                } where (user_conf_validator),
                pub pubkey: #[derive(Default)]
                PubKeyConf {
                    public_key_pem: Option<String>,
                    private_key_pem: Option<String>,
                    public_key_file: Option<String>,
                    private_key_file: Option<String>,
                    key_size: Option<usize>,
                    known_keys_file: Option<String>,
                },
            },
        },
        /// Configuration of the admin space.
        pub adminspace: #[derive(Default)]
        /// <div class="stab unstable">
        ///   <span class="emoji">🔬</span>
        ///   This API has been marked as unstable: it works as advertised, but we may change it in a future release.
        ///   To use it, you must enable zenoh's <code>unstable</code> feature flag.
        /// </div>
        AdminSpaceConf {
            /// Permissions on the admin space
            pub permissions:
            PermissionsConf {
                /// Whether the admin space replies to queries (true by default).
                #[serde(default = "set_true")]
                pub read: bool,
                /// Whether the admin space accepts config changes at runtime (false by default).
                #[serde(default = "set_false")]
                pub write: bool,
            },

        },
        /// A list of directories where plugins may be searched for if no `__path__` was specified for them.
        /// The executable's current directory will be added to the search paths.
        plugins_search_dirs: Vec<String>, // TODO (low-prio): Switch this String to a PathBuf? (applies to other paths in the config as well)
        #[validated(recursive_accessors)]
        /// The configuration for plugins.
        ///
        /// Please refer to [`PluginsConfig`]'s documentation for further details.
        plugins: PluginsConfig,
    }
}

impl Default for PermissionsConf {
    fn default() -> Self {
        PermissionsConf {
            read: true,
            write: false,
        }
    }
}

fn set_true() -> bool {
    true
}
fn set_false() -> bool {
    false
}

#[derive(Clone, Debug, PartialEq, Eq)]
pub struct PluginSearchDirs(Vec<String>);
impl Default for PluginSearchDirs {
    fn default() -> Self {
        Self(
            (*zenoh_util::LIB_DEFAULT_SEARCH_PATHS)
                .split(':')
                .map(|c| c.to_string())
                .collect(),
        )
    }
}

#[test]
fn config_deser() {
    let config = Config::from_deserializer(
        &mut json5::Deserializer::from_str(
            r#"{
        scouting: {
          multicast: {
            enabled: false,
            autoconnect: "peer|router"
          }
        }
      }"#,
        )
        .unwrap(),
    )
    .unwrap();
    assert_eq!(*config.scouting().multicast().enabled(), Some(false));
    assert_eq!(
        config.scouting().multicast().autoconnect().router(),
        Some(&WhatAmIMatcher::empty().router().peer())
    );
    assert_eq!(
        config.scouting().multicast().autoconnect().peer(),
        Some(&WhatAmIMatcher::empty().router().peer())
    );
    assert_eq!(
        config.scouting().multicast().autoconnect().client(),
        Some(&WhatAmIMatcher::empty().router().peer())
    );
    let config = Config::from_deserializer(
        &mut json5::Deserializer::from_str(
            r#"{
        scouting: {
          multicast: {
            enabled: false,
            autoconnect: {router: "", peer: "peer|router"}
          }
        }
      }"#,
        )
        .unwrap(),
    )
    .unwrap();
    assert_eq!(*config.scouting().multicast().enabled(), Some(false));
    assert_eq!(
        config.scouting().multicast().autoconnect().router(),
        Some(&WhatAmIMatcher::empty())
    );
    assert_eq!(
        config.scouting().multicast().autoconnect().peer(),
        Some(&WhatAmIMatcher::empty().router().peer())
    );
    assert_eq!(config.scouting().multicast().autoconnect().client(), None);
    let config = Config::from_deserializer(
        &mut json5::Deserializer::from_str(
            r#"{transport: { auth: { usrpwd: { user: null, password: null, dictionary_file: "file" }}}}"#,
        )
        .unwrap(),
    )
    .unwrap();
    assert_eq!(
        config
            .transport()
            .auth()
            .usrpwd()
            .dictionary_file()
            .as_ref()
            .map(|s| s.as_ref()),
        Some("file")
    );
    std::mem::drop(Config::from_deserializer(
        &mut json5::Deserializer::from_str(
            r#"{transport: { auth: { usrpwd: { user: null, password: null, user_password_dictionary: "file" }}}}"#,
        )
        .unwrap(),
    )
    .unwrap_err());
    dbg!(Config::from_file("../../DEFAULT_CONFIG.json5").unwrap());
}

impl Config {
    pub fn add_plugin_validator(&mut self, name: impl Into<String>, validator: ValidationFunction) {
        self.plugins.validators.insert(name.into(), validator);
    }

    pub fn plugin(&self, name: &str) -> Option<&Value> {
        self.plugins.values.get(name)
    }

    pub fn sift_privates(&self) -> Self {
        let mut copy = self.clone();
        copy.plugins.sift_privates();
        copy
    }

    pub fn remove<K: AsRef<str>>(&mut self, key: K) -> ZResult<()> {
        let key = key.as_ref();
        self._remove(key)
    }

    fn _remove(&mut self, key: &str) -> ZResult<()> {
        let key = key.strip_prefix('/').unwrap_or(key);
        if !key.starts_with("plugins/") {
            bail!(
                "Removal of values from Config is only supported for keys starting with `plugins/`"
            )
        }
        self.plugins.remove(&key["plugins/".len()..])
    }
}

#[derive(Debug)]
pub enum ConfigOpenErr {
    IoError(std::io::Error),
    JsonParseErr(json5::Error),
    InvalidConfiguration(Box<Config>),
}
impl std::fmt::Display for ConfigOpenErr {
    fn fmt(&self, f: &mut std::fmt::Formatter<'_>) -> std::fmt::Result {
        match self {
            ConfigOpenErr::IoError(e) => write!(f, "Couldn't open file: {e}"),
            ConfigOpenErr::JsonParseErr(e) => write!(f, "JSON5 parsing error {e}"),
            ConfigOpenErr::InvalidConfiguration(c) => write!(
                f,
                "Invalid configuration {}",
                serde_json::to_string(c).unwrap()
            ),
        }
    }
}
impl std::error::Error for ConfigOpenErr {}
impl Config {
    pub fn from_env() -> ZResult<Self> {
        let path = std::env::var(defaults::ENV)
            .map_err(|e| zerror!("Invalid ENV variable ({}): {}", defaults::ENV, e))?;
        Self::from_file(path.as_str())
    }

    pub fn from_file<P: AsRef<Path>>(path: P) -> ZResult<Self> {
        let path = path.as_ref();
        Self::_from_file(path)
    }

    fn _from_file(path: &Path) -> ZResult<Config> {
        match std::fs::File::open(path) {
            Ok(mut f) => {
                let mut content = String::new();
                if let Err(e) = f.read_to_string(&mut content) {
                    bail!(e)
                }
                match path
                    .extension()
                    .map(|s| s.to_str().unwrap())
                {
                    Some("json") | Some("json5") => match json5::Deserializer::from_str(&content) {
                        Ok(mut d) => Config::from_deserializer(&mut d).map_err(|e| match e {
                            Ok(c) => zerror!("Invalid configuration: {}", c).into(),
                            Err(e) => zerror!("JSON error: {}", e).into(),
                        }),
                        Err(e) => bail!(e),
                    },
                    Some("yaml") => Config::from_deserializer(serde_yaml::Deserializer::from_str(&content)).map_err(|e| match e {
                        Ok(c) => zerror!("Invalid configuration: {}", c).into(),
                        Err(e) => zerror!("YAML error: {}", e).into(),
                    }),
                    Some(other) => bail!("Unsupported file type '.{}' (.json, .json5 and .yaml are supported)", other),
                    None => bail!("Unsupported file type. Configuration files must have an extension (.json, .json5 and .yaml supported)")
                }
            }
            Err(e) => bail!(e),
        }
    }

    pub fn libloader(&self) -> LibLoader {
        if self.plugins_search_dirs.is_empty() {
            LibLoader::default()
        } else {
            LibLoader::new(&self.plugins_search_dirs, true)
        }
    }
}

impl std::fmt::Display for Config {
    fn fmt(&self, f: &mut std::fmt::Formatter<'_>) -> std::fmt::Result {
        write!(f, "{}", serde_json::to_string(self).unwrap())
    }
}

#[test]
fn config_from_json() {
    use validated_struct::ValidatedMap;
    let from_str = serde_json::Deserializer::from_str;
    let mut config = Config::from_deserializer(&mut from_str(r#"{}"#)).unwrap();
    config
        .insert("transport/link/tx/lease", &mut from_str("168"))
        .unwrap();
    dbg!(std::mem::size_of_val(&config));
    println!("{}", serde_json::to_string_pretty(&config).unwrap());
}

pub type Notification = Arc<str>;

struct NotifierInner<T> {
    inner: Mutex<T>,
    subscribers: Mutex<Vec<flume::Sender<Notification>>>,
}
pub struct Notifier<T> {
    inner: Arc<NotifierInner<T>>,
}
impl<T> Clone for Notifier<T> {
    fn clone(&self) -> Self {
        Self {
            inner: self.inner.clone(),
        }
    }
}
impl Notifier<Config> {
    pub fn remove<K: AsRef<str>>(&self, key: K) -> ZResult<()> {
        let key = key.as_ref();
        self._remove(key)
    }

    fn _remove(&self, key: &str) -> ZResult<()> {
        {
            let mut guard = zlock!(self.inner.inner);
            guard.remove(key)?;
        }
        self.notify(key);
        Ok(())
    }
}
impl<T: ValidatedMap> Notifier<T> {
    pub fn new(inner: T) -> Self {
        Notifier {
            inner: Arc::new(NotifierInner {
                inner: Mutex::new(inner),
                subscribers: Mutex::new(Vec::new()),
            }),
        }
    }
    pub fn subscribe(&self) -> flume::Receiver<Notification> {
        let (tx, rx) = flume::unbounded();
        {
            zlock!(self.inner.subscribers).push(tx);
        }
        rx
    }
    pub fn notify<K: AsRef<str>>(&self, key: K) {
        let key = key.as_ref();
        self._notify(key);
    }
    fn _notify(&self, key: &str) {
        let key: Arc<str> = Arc::from(key);
        let mut marked = Vec::new();
        let mut guard = zlock!(self.inner.subscribers);
        for (i, sub) in guard.iter().enumerate() {
            if sub.send(key.clone()).is_err() {
                marked.push(i)
            }
        }
        for i in marked.into_iter().rev() {
            guard.swap_remove(i);
        }
    }

    pub fn lock(&self) -> MutexGuard<T> {
        zlock!(self.inner.inner)
    }
}

impl<'a, T: 'a> ValidatedMapAssociatedTypes<'a> for Notifier<T> {
    type Accessor = GetGuard<'a, T>;
}
impl<'a, T: 'a> ValidatedMapAssociatedTypes<'a> for &Notifier<T> {
    type Accessor = GetGuard<'a, T>;
}
impl<T: ValidatedMap + 'static> ValidatedMap for Notifier<T>
where
    T: for<'a> ValidatedMapAssociatedTypes<'a, Accessor = &'a dyn Any>,
{
    fn insert<'d, D: serde::Deserializer<'d>>(
        &mut self,
        key: &str,
        value: D,
    ) -> Result<(), validated_struct::InsertionError>
    where
        validated_struct::InsertionError: From<D::Error>,
    {
        {
            let mut guard = zlock!(self.inner.inner);
            guard.insert(key, value)?;
        }
        self.notify(key);
        Ok(())
    }
    fn get<'a>(
        &'a self,
        key: &str,
    ) -> Result<<Self as validated_struct::ValidatedMapAssociatedTypes<'a>>::Accessor, GetError>
    {
        let guard: MutexGuard<'a, T> = zlock!(self.inner.inner);
        // Safety: MutexGuard pins the mutex behind which the value is held.
        let subref = guard.get(key.as_ref())? as *const _;
        Ok(GetGuard {
            _guard: guard,
            subref,
        })
    }
    fn get_json(&self, key: &str) -> Result<String, GetError> {
        self.lock().get_json(key)
    }
    type Keys = T::Keys;
    fn keys(&self) -> Self::Keys {
        self.lock().keys()
    }
}
impl<T: ValidatedMap + 'static> ValidatedMap for &Notifier<T>
where
    T: for<'a> ValidatedMapAssociatedTypes<'a, Accessor = &'a dyn Any>,
{
    fn insert<'d, D: serde::Deserializer<'d>>(
        &mut self,
        key: &str,
        value: D,
    ) -> Result<(), validated_struct::InsertionError>
    where
        validated_struct::InsertionError: From<D::Error>,
    {
        {
            let mut guard = zlock!(self.inner.inner);
            guard.insert(key, value)?;
        }
        self.notify(key);
        Ok(())
    }
    fn get<'a>(
        &'a self,
        key: &str,
    ) -> Result<<Self as validated_struct::ValidatedMapAssociatedTypes<'a>>::Accessor, GetError>
    {
        let guard: MutexGuard<'a, T> = zlock!(self.inner.inner);
        // Safety: MutexGuard pins the mutex behind which the value is held.
        let subref = guard.get(key.as_ref())? as *const _;
        Ok(GetGuard {
            _guard: guard,
            subref,
        })
    }
    fn get_json(&self, key: &str) -> Result<String, GetError> {
        self.lock().get_json(key)
    }
    type Keys = T::Keys;
    fn keys(&self) -> Self::Keys {
        self.lock().keys()
    }
}

pub struct GetGuard<'a, T> {
    _guard: MutexGuard<'a, T>,
    subref: *const dyn Any,
}
use std::ops::Deref;
impl<'a, T> Deref for GetGuard<'a, T> {
    type Target = dyn Any;

    fn deref(&self) -> &Self::Target {
        unsafe { &*self.subref }
    }
}
impl<'a, T> AsRef<dyn Any> for GetGuard<'a, T> {
    fn as_ref(&self) -> &dyn Any {
        self.deref()
    }
}

fn sequence_number_resolution_validator(b: &Bits) -> bool {
    b <= &Bits::from(TransportSn::MAX)
}

fn queue_size_validator(q: &QueueSizeConf) -> bool {
    fn check(size: &usize) -> bool {
        (QueueSizeConf::MIN..=QueueSizeConf::MAX).contains(size)
    }

    let QueueSizeConf {
        control,
        real_time,
        interactive_low,
        interactive_high,
        data_high,
        data,
        data_low,
        background,
    } = q;
    check(control)
        && check(real_time)
        && check(interactive_low)
        && check(interactive_high)
        && check(data_high)
        && check(data)
        && check(data_low)
        && check(background)
}

fn user_conf_validator(u: &UsrPwdConf) -> bool {
    (u.password().is_none() && u.user().is_none()) || (u.password().is_some() && u.user().is_some())
}

/// This part of the configuration is highly dynamic (any [`serde_json::Value`] may be put in there), but should follow this scheme:
/// ```javascript
/// plugins: {
///     // `plugin_name` must be unique per configuration, and will be used to find the appropriate
///     // dynamic library to load if no `__path__` is specified
///     [plugin_name]: {
///         // Defaults to `false`. Setting this to `true` does 2 things:
///         // * If `zenohd` fails to locate the requested plugin, it will crash instead of logging an error.
///         // * Plugins are expected to check this value to set their panic-behaviour: plugins are encouraged
///         //   to panic upon non-recoverable errors if their `__required__` flag is set to `true`, and to
///         //   simply log them otherwise
///         __required__: bool,
///         // The path(s) where the plugin is expected to be located.
///         // If none is specified, `zenohd` will search for a `<dylib_prefix>zenoh_plugin_<plugin_name>.<dylib_suffix>` file in the search directories.
///         // If any path is specified, file-search will be disabled, and the first path leading to
///         // an existing file will be used
///         __path__: string | [string],
///         // [plugin_name] may require additional configuration
///         ...
///     }
/// }
/// ```
#[derive(Clone)]
pub struct PluginsConfig {
    values: Value,
    validators: HashMap<String, ValidationFunction>,
}
pub fn sift_privates(value: &mut serde_json::Value) {
    match value {
        Value::Null | Value::Bool(_) | Value::Number(_) | Value::String(_) => {}
        Value::Array(a) => a.iter_mut().for_each(sift_privates),
        Value::Object(o) => {
            o.remove("private");
            o.values_mut().for_each(sift_privates);
        }
    }
}
#[derive(Debug, Clone)]
pub struct PluginLoad {
    pub name: String,
    pub paths: Option<Vec<String>>,
    pub required: bool,
}
impl PluginsConfig {
    pub fn sift_privates(&mut self) {
        sift_privates(&mut self.values);
    }
    pub fn load_requests(&'_ self) -> impl Iterator<Item = PluginLoad> + '_ {
        self.values.as_object().unwrap().iter().map(|(name, value)| {
            let value = value.as_object().expect("Plugin configurations must be objects");
            let required = match value.get("__required__") {
                None => false,
                Some(Value::Bool(b)) => *b,
                _ => panic!("Plugin '{}' has an invalid '__required__' configuration property (must be a boolean)", name)
            };
            if let Some(paths) = value.get("__path__"){
                let paths = match paths {
                    Value::String(s) => vec![s.clone()],
                    Value::Array(a) => a.iter().map(|s| if let Value::String(s) = s {s.clone()} else {panic!("Plugin '{}' has an invalid '__path__' configuration property (must be either string or array of strings)", name)}).collect(),
                    _ => panic!("Plugin '{}' has an invalid '__path__' configuration property (must be either string or array of strings)", name)
                };
                PluginLoad {name: name.clone(), paths: Some(paths), required}
            } else {
                PluginLoad {name: name.clone(), paths: None, required}
            }
        })
    }
    pub fn remove(&mut self, key: &str) -> ZResult<()> {
        let mut split = key.split('/');
        let plugin = split.next().unwrap();
        let mut current = match split.next() {
            Some(first_in_plugin) => first_in_plugin,
            None => {
                self.values.as_object_mut().unwrap().remove(plugin);
                self.validators.remove(plugin);
                return Ok(());
            }
        };
        let validator = self.validators.get(plugin);
        let (old_conf, mut new_conf) = match self.values.get_mut(plugin) {
            Some(plugin) => {
                let clone = plugin.clone();
                (plugin, clone)
            }
            None => bail!("No plugin {} to edit", plugin),
        };
        let mut remove_from = &mut new_conf;
        for next in split {
            match remove_from {
                Value::Object(o) => match o.get_mut(current) {
                    Some(v) => unsafe { remove_from = std::mem::transmute(v) },
                    None => bail!("{:?} has no {} property", o, current),
                },
                Value::Array(a) => {
                    let index: usize = current.parse()?;
                    if a.len() <= index {
                        bail!("{:?} cannot be indexed at {}", a, index)
                    }
                    remove_from = &mut a[index];
                }
                other => bail!("{} cannot be indexed", other),
            }
            current = next
        }
        match remove_from {
            Value::Object(o) => {
                if o.remove(current).is_none() {
                    bail!("{:?} has no {} property", o, current)
                }
            }
            Value::Array(a) => {
                let index: usize = current.parse()?;
                if a.len() <= index {
                    bail!("{:?} cannot be indexed at {}", a, index)
                }
                a.remove(index);
            }
            other => bail!("{} cannot be indexed", other),
        }
        let new_conf = if let Some(validator) = validator {
            match validator(
                &key[("plugins/".len() + plugin.len())..],
                old_conf.as_object().unwrap(),
                new_conf.as_object().unwrap(),
            )? {
                None => new_conf,
                Some(new_conf) => Value::Object(new_conf),
            }
        } else {
            new_conf
        };
        *old_conf = new_conf;
        Ok(())
    }
}
impl serde::Serialize for PluginsConfig {
    fn serialize<S>(&self, serializer: S) -> Result<S::Ok, S::Error>
    where
        S: serde::Serializer,
    {
        let mut value = self.values.clone();
        sift_privates(&mut value);
        value.serialize(serializer)
    }
}
impl Default for PluginsConfig {
    fn default() -> Self {
        Self {
            values: Value::Object(Default::default()),
            validators: Default::default(),
        }
    }
}
impl<'a> serde::Deserialize<'a> for PluginsConfig {
    fn deserialize<D>(deserializer: D) -> Result<Self, D::Error>
    where
        D: serde::Deserializer<'a>,
    {
        Ok(PluginsConfig {
            validators: Default::default(),
            values: serde::Deserialize::deserialize(deserializer)?,
        })
    }
}
impl std::fmt::Debug for PluginsConfig {
    fn fmt(&self, f: &mut std::fmt::Formatter<'_>) -> std::fmt::Result {
        write!(f, "{:?}", &self.values)
    }
}

trait PartialMerge: Sized {
    fn merge(self, path: &str, value: Self) -> Result<Self, validated_struct::InsertionError>;
}
impl PartialMerge for serde_json::Value {
    fn merge(
        mut self,
        path: &str,
        new_value: Self,
    ) -> Result<Self, validated_struct::InsertionError> {
        let mut value = &mut self;
        let mut key = path;
        let key_not_found = || {
            Err(validated_struct::InsertionError::String(format!(
                "{path} not found"
            )))
        };
        while !key.is_empty() {
            let (current, new_key) = validated_struct::split_once(key, '/');
            key = new_key;
            if current.is_empty() {
                continue;
            }
            value = match value {
                Value::Bool(_) | Value::Number(_) | Value::String(_) => return key_not_found(),
                Value::Null => match current {
                    "0" | "+" => {
                        *value = Value::Array(vec![Value::Null]);
                        &mut value[0]
                    }
                    _ => {
                        *value = Value::Object(Default::default());
                        value
                            .as_object_mut()
                            .unwrap()
                            .entry(current)
                            .or_insert(Value::Null)
                    }
                },
                Value::Array(a) => match current {
                    "+" => {
                        a.push(Value::Null);
                        a.last_mut().unwrap()
                    }
                    "0" if a.is_empty() => {
                        a.push(Value::Null);
                        a.last_mut().unwrap()
                    }
                    _ => match current.parse::<usize>() {
                        Ok(i) => match a.get_mut(i) {
                            Some(r) => r,
                            None => return key_not_found(),
                        },
                        Err(_) => return key_not_found(),
                    },
                },
                Value::Object(v) => v.entry(current).or_insert(Value::Null),
            }
        }
        *value = new_value;
        Ok(self)
    }
}
impl<'a> validated_struct::ValidatedMapAssociatedTypes<'a> for PluginsConfig {
    type Accessor = &'a dyn Any;
}
impl validated_struct::ValidatedMap for PluginsConfig {
    fn insert<'d, D: serde::Deserializer<'d>>(
        &mut self,
        key: &str,
        deserializer: D,
    ) -> Result<(), validated_struct::InsertionError>
    where
        validated_struct::InsertionError: From<D::Error>,
    {
        let (plugin, key) = validated_struct::split_once(key, '/');
        let validator = self.validators.get(plugin);
        let new_value: Value = serde::Deserialize::deserialize(deserializer)?;
        let value = self
            .values
            .as_object_mut()
            .unwrap()
            .entry(plugin)
            .or_insert(Value::Null);
        let mut new_value = value.clone().merge(key, new_value)?;
        if let Some(validator) = validator {
            match validator(
                key,
                value.as_object().unwrap(),
                new_value.as_object().unwrap(),
            ) {
                Ok(Some(val)) => new_value = Value::Object(val),
                Ok(None) => {}
                Err(e) => return Err(format!("{e}").into()),
            }
        }
        *value = new_value;
        Ok(())
    }
    fn get<'a>(&'a self, mut key: &str) -> Result<&'a dyn Any, GetError> {
        let (current, new_key) = validated_struct::split_once(key, '/');
        key = new_key;
        let mut value = match self.values.get(current) {
            Some(matched) => matched,
            None => return Err(GetError::NoMatchingKey),
        };
        while !key.is_empty() {
            let (current, new_key) = validated_struct::split_once(key, '/');
            key = new_key;
            let matched = match value {
                serde_json::Value::Null
                | serde_json::Value::Bool(_)
                | serde_json::Value::Number(_)
                | serde_json::Value::String(_) => return Err(GetError::NoMatchingKey),
                serde_json::Value::Array(a) => a.get(match current.parse::<usize>() {
                    Ok(i) => i,
                    Err(_) => return Err(GetError::NoMatchingKey),
                }),
                serde_json::Value::Object(v) => v.get(current),
            };
            value = match matched {
                Some(matched) => matched,
                None => return Err(GetError::NoMatchingKey),
            }
        }
        Ok(value)
    }

    type Keys = Vec<String>;
    fn keys(&self) -> Self::Keys {
        self.values.as_object().unwrap().keys().cloned().collect()
    }

    fn get_json(&self, mut key: &str) -> Result<String, GetError> {
        let (current, new_key) = validated_struct::split_once(key, '/');
        key = new_key;
        let mut value = match self.values.get(current) {
            Some(matched) => matched,
            None => return Err(GetError::NoMatchingKey),
        };
        while !key.is_empty() {
            let (current, new_key) = validated_struct::split_once(key, '/');
            key = new_key;
            let matched = match value {
                serde_json::Value::Null
                | serde_json::Value::Bool(_)
                | serde_json::Value::Number(_)
                | serde_json::Value::String(_) => return Err(GetError::NoMatchingKey),
                serde_json::Value::Array(a) => a.get(match current.parse::<usize>() {
                    Ok(i) => i,
                    Err(_) => return Err(GetError::NoMatchingKey),
                }),
                serde_json::Value::Object(v) => v.get(current),
            };
            value = match matched {
                Some(matched) => matched,
                None => return Err(GetError::NoMatchingKey),
            }
        }
        Ok(serde_json::to_string(value).unwrap())
    }
}

pub trait ModeDependent<T> {
    fn router(&self) -> Option<&T>;
    fn peer(&self) -> Option<&T>;
    fn client(&self) -> Option<&T>;
    #[inline]
    fn get(&self, whatami: WhatAmI) -> Option<&T> {
        match whatami {
            WhatAmI::Router => self.router(),
            WhatAmI::Peer => self.peer(),
            WhatAmI::Client => self.client(),
        }
    }
}

#[derive(Clone, Debug, Serialize, Deserialize)]
pub struct ModeValues<T> {
    #[serde(skip_serializing_if = "Option::is_none")]
    router: Option<T>,
    #[serde(skip_serializing_if = "Option::is_none")]
    peer: Option<T>,
    #[serde(skip_serializing_if = "Option::is_none")]
    client: Option<T>,
}

impl<T> ModeDependent<T> for ModeValues<T> {
    #[inline]
    fn router(&self) -> Option<&T> {
        self.router.as_ref()
    }

    #[inline]
    fn peer(&self) -> Option<&T> {
        self.peer.as_ref()
    }

    #[inline]
    fn client(&self) -> Option<&T> {
        self.client.as_ref()
    }
}

#[derive(Clone, Debug)]
pub enum ModeDependentValue<T> {
    Unique(T),
    Dependent(ModeValues<T>),
}

impl<T> ModeDependent<T> for ModeDependentValue<T> {
    #[inline]
    fn router(&self) -> Option<&T> {
        match self {
            Self::Unique(v) => Some(v),
            Self::Dependent(o) => o.router(),
        }
    }

    #[inline]
    fn peer(&self) -> Option<&T> {
        match self {
            Self::Unique(v) => Some(v),
            Self::Dependent(o) => o.peer(),
        }
    }

    #[inline]
    fn client(&self) -> Option<&T> {
        match self {
            Self::Unique(v) => Some(v),
            Self::Dependent(o) => o.client(),
        }
    }
}

impl<T> serde::Serialize for ModeDependentValue<T>
where
    T: Serialize,
{
    fn serialize<S>(&self, serializer: S) -> Result<S::Ok, S::Error>
    where
        S: serde::Serializer,
    {
        match self {
            ModeDependentValue::Unique(value) => value.serialize(serializer),
            ModeDependentValue::Dependent(options) => options.serialize(serializer),
        }
    }
}
impl<'a> serde::Deserialize<'a> for ModeDependentValue<bool> {
    fn deserialize<D>(deserializer: D) -> Result<Self, D::Error>
    where
        D: serde::Deserializer<'a>,
    {
        struct UniqueOrDependent<U>(PhantomData<fn() -> U>);

        impl<'de> Visitor<'de> for UniqueOrDependent<ModeDependentValue<bool>> {
            type Value = ModeDependentValue<bool>;

            fn expecting(&self, formatter: &mut fmt::Formatter) -> fmt::Result {
                formatter.write_str("bool or mode dependent bool")
            }

            fn visit_bool<E>(self, value: bool) -> Result<Self::Value, E>
            where
                E: de::Error,
            {
                Ok(ModeDependentValue::Unique(value))
            }

            fn visit_map<M>(self, map: M) -> Result<Self::Value, M::Error>
            where
                M: MapAccess<'de>,
            {
                ModeValues::deserialize(de::value::MapAccessDeserializer::new(map))
                    .map(ModeDependentValue::Dependent)
            }
        }
        deserializer.deserialize_any(UniqueOrDependent(PhantomData))
    }
}

impl<'a> serde::Deserialize<'a> for ModeDependentValue<WhatAmIMatcher> {
    fn deserialize<D>(deserializer: D) -> Result<Self, D::Error>
    where
        D: serde::Deserializer<'a>,
    {
        struct UniqueOrDependent<U>(PhantomData<fn() -> U>);

        impl<'de> Visitor<'de> for UniqueOrDependent<ModeDependentValue<WhatAmIMatcher>> {
            type Value = ModeDependentValue<WhatAmIMatcher>;

            fn expecting(&self, formatter: &mut fmt::Formatter) -> fmt::Result {
                formatter.write_str("WhatAmIMatcher or mode dependent WhatAmIMatcher")
            }

            fn visit_str<E>(self, value: &str) -> Result<Self::Value, E>
            where
                E: de::Error,
            {
                WhatAmIMatcherVisitor {}
                    .visit_str(value)
                    .map(ModeDependentValue::Unique)
            }

            fn visit_map<M>(self, map: M) -> Result<Self::Value, M::Error>
            where
                M: MapAccess<'de>,
            {
                ModeValues::deserialize(de::value::MapAccessDeserializer::new(map))
                    .map(ModeDependentValue::Dependent)
            }
        }
        deserializer.deserialize_any(UniqueOrDependent(PhantomData))
    }
}

impl<T> ModeDependent<T> for Option<ModeDependentValue<T>> {
    #[inline]
    fn router(&self) -> Option<&T> {
        match self {
            Some(ModeDependentValue::Unique(v)) => Some(v),
            Some(ModeDependentValue::Dependent(o)) => o.router(),
            None => None,
        }
    }

    #[inline]
    fn peer(&self) -> Option<&T> {
        match self {
            Some(ModeDependentValue::Unique(v)) => Some(v),
            Some(ModeDependentValue::Dependent(o)) => o.peer(),
            None => None,
        }
    }

    #[inline]
    fn client(&self) -> Option<&T> {
        match self {
            Some(ModeDependentValue::Unique(v)) => Some(v),
            Some(ModeDependentValue::Dependent(o)) => o.client(),
            None => None,
        }
    }
}

#[macro_export]
macro_rules! unwrap_or_default {
    ($val:ident$(.$field:ident($($param:ident)?))*) => {
        $val$(.$field($($param)?))*.clone().unwrap_or(zenoh_config::defaults$(::$field$(($param))?)*.into())
    };
}<|MERGE_RESOLUTION|>--- conflicted
+++ resolved
@@ -303,11 +303,7 @@
             pub shared_memory:
             SharedMemoryConf {
                 /// Whether shared memory is enabled or not.
-<<<<<<< HEAD
-                /// If set to `false`, the shared-memory transport will be disabled. (default `false`).
-=======
                 /// If set to `true`, the shared-memory transport will be enabled. (default `false`).
->>>>>>> 1de6e2f0
                 enabled: bool,
             },
             pub auth: #[derive(Default)]
