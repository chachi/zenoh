//
// Copyright (c) 2017, 2020 ADLINK Technology Inc.
//
// This program and the accompanying materials are made available under the
// terms of the Eclipse Public License 2.0 which is available at
// http://www.eclipse.org/legal/epl-2.0, or the Apache License, Version 2.0
// which is available at https://www.apache.org/licenses/LICENSE-2.0.
//
// SPDX-License-Identifier: EPL-2.0 OR Apache-2.0
//
// Contributors:
//   ADLINK zenoh team, <zenoh@adlink-labs.tech>
//
<<<<<<< HEAD
use crate::net::{encoding, DataInfo, ZInt};
use crate::{ChangeKind, Properties, Timestamp, Value};
use std::time::{SystemTime, UNIX_EPOCH};

pub fn decode_data_info(data_info: Option<DataInfo>) -> (ChangeKind, ZInt, Timestamp) {
    if let Some(info) = data_info {
        (
            info.kind.map_or(ChangeKind::PUT, ChangeKind::from),
            info.encoding.unwrap_or(encoding::APP_OCTET_STREAM),
            info.timestamp.unwrap_or_else(new_reception_timestamp),
        )
    } else {
        // If DataInfo is not present, simulate one,
        // assuming a PUT of a simple buffer,
        // and using a reception timestamp
        (
            ChangeKind::PUT,
            encoding::APP_OCTET_STREAM,
            new_reception_timestamp(),
        )
    }
}

// generate a reception timestamp with id=0x00
fn new_reception_timestamp() -> Timestamp {
    let now = SystemTime::now().duration_since(UNIX_EPOCH).unwrap();
    Timestamp::new(now.into(), vec![0x00])
}
=======
use crate::{Properties, Value};
>>>>>>> 80dbdd2a

pub fn properties_to_json_value(props: &Properties) -> Value {
    let json_map = props
        .iter()
        .map(|(k, v)| (k.clone(), serde_json::Value::String(v.clone())))
        .collect::<serde_json::map::Map<String, serde_json::Value>>();
    let json_val = serde_json::Value::Object(json_map);
    Value::Json(json_val.to_string())
}<|MERGE_RESOLUTION|>--- conflicted
+++ resolved
@@ -11,38 +11,7 @@
 // Contributors:
 //   ADLINK zenoh team, <zenoh@adlink-labs.tech>
 //
-<<<<<<< HEAD
-use crate::net::{encoding, DataInfo, ZInt};
-use crate::{ChangeKind, Properties, Timestamp, Value};
-use std::time::{SystemTime, UNIX_EPOCH};
-
-pub fn decode_data_info(data_info: Option<DataInfo>) -> (ChangeKind, ZInt, Timestamp) {
-    if let Some(info) = data_info {
-        (
-            info.kind.map_or(ChangeKind::PUT, ChangeKind::from),
-            info.encoding.unwrap_or(encoding::APP_OCTET_STREAM),
-            info.timestamp.unwrap_or_else(new_reception_timestamp),
-        )
-    } else {
-        // If DataInfo is not present, simulate one,
-        // assuming a PUT of a simple buffer,
-        // and using a reception timestamp
-        (
-            ChangeKind::PUT,
-            encoding::APP_OCTET_STREAM,
-            new_reception_timestamp(),
-        )
-    }
-}
-
-// generate a reception timestamp with id=0x00
-fn new_reception_timestamp() -> Timestamp {
-    let now = SystemTime::now().duration_since(UNIX_EPOCH).unwrap();
-    Timestamp::new(now.into(), vec![0x00])
-}
-=======
 use crate::{Properties, Value};
->>>>>>> 80dbdd2a
 
 pub fn properties_to_json_value(props: &Properties) -> Value {
     let json_map = props
