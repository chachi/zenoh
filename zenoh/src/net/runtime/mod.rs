//
// Copyright (c) 2017, 2020 ADLINK Technology Inc.
//
// This program and the accompanying materials are made available under the
// terms of the Eclipse Public License 2.0 which is available at
// http://www.eclipse.org/legal/epl-2.0, or the Apache License, Version 2.0
// which is available at https://www.apache.org/licenses/LICENSE-2.0.
//
// SPDX-License-Identifier: EPL-2.0 OR Apache-2.0
//
// Contributors:
//   ADLINK zenoh team, <zenoh@adlink-labs.tech>
//
mod adminspace;
pub mod orchestrator;

use super::link;
use super::link::{Link, Locator};
use super::plugins;
use super::protocol;
use super::protocol::core::{PeerId, WhatAmI};
use super::protocol::proto::{ZenohBody, ZenohMessage};
use super::routing;
use super::routing::pubsub::full_reentrant_route_data;
use super::routing::router::{LinkStateInterceptor, Router};
use super::transport;
use super::transport::{
    TransportEventHandler, TransportManager, TransportManagerConfig, TransportMulticast,
    TransportMulticastEventHandler, TransportPeer, TransportPeerEventHandler, TransportUnicast,
};
use crate::config::{Config, Notifier};
pub use adminspace::AdminSpace;
use async_std::stream::StreamExt;
use async_std::sync::Arc;
use std::any::Any;
<<<<<<< HEAD
use uhlc::{HLCBuilder, HLC};
use zenoh_util::core::{ZError, ZErrorKind, ZResult};
use zenoh_util::properties::config::*;
=======
use uhlc::HLC;
use zenoh_util::core::Result as ZResult;
>>>>>>> 18309380
use zenoh_util::sync::get_mut_unchecked;
use zenoh_util::{bail, zerror};

pub struct RuntimeState {
    pub pid: PeerId,
    pub whatami: WhatAmI,
    pub router: Arc<Router>,
    pub config: Notifier<Config>,
    pub manager: TransportManager,
    pub hlc: Option<Arc<HLC>>,
}

#[derive(Clone)]
pub struct Runtime {
    state: Arc<RuntimeState>,
}

impl std::ops::Deref for Runtime {
    type Target = RuntimeState;

    fn deref(&self) -> &RuntimeState {
        self.state.deref()
    }
}

impl Runtime {
    pub async fn new(version: u8, mut config: Config, id: Option<&str>) -> ZResult<Runtime> {
        // Make sure to have have enough threads spawned in the async futures executor
        zasync_executor_init!();

        config
            .set_version(Some(version))
            .map_err(|e| zerror!("Unable to set version: {:?}", e))?;

        let pid = if let Some(s) = id {
            // filter-out '-' characters (in case s has UUID format)
            let s = s.replace('-', "");
            let vec = hex::decode(&s).map_err(|e| zerror!("Invalid id: {} - {}", s, e))?;
            let size = vec.len();
            if size > PeerId::MAX_SIZE {
                bail!("Invalid id size: {} ({} bytes max)", size, PeerId::MAX_SIZE)
            }
            let mut id = [0_u8; PeerId::MAX_SIZE];
            id[..size].copy_from_slice(vec.as_slice());
            PeerId::new(size, id)
        } else {
            PeerId::from(uuid::Uuid::new_v4())
        };

        log::info!("Using PID: {}", pid);

<<<<<<< HEAD
        let whatami = whatami::parse(config.get_or(&ZN_MODE_KEY, ZN_MODE_DEFAULT)).unwrap();
        let hlc = if config
            .get_or(&ZN_ADD_TIMESTAMP_KEY, ZN_ADD_TIMESTAMP_DEFAULT)
            .to_lowercase()
            == ZN_TRUE
        {
            Some(Arc::new(
                HLCBuilder::new().with_id(uhlc::ID::from(&pid)).build(),
            ))
=======
        let whatami = config.mode().unwrap_or(crate::config::WhatAmI::Peer);
        let hlc = if config.add_timestamp().unwrap_or(false) {
            Some(Arc::new(HLC::with_system_time(uhlc::ID::from(&pid))))
>>>>>>> 18309380
        } else {
            None
        };

        let peers_autoconnect = config.peers_autoconnect().unwrap_or(true);
        let routers_autoconnect_gossip = config
            .scouting()
            .gossip()
            .autoconnect()
            .map(|f| f.matches(whatami))
            .unwrap_or(false);
        let use_link_state = whatami != WhatAmI::Client && config.link_state().unwrap_or(true);

        let router = Arc::new(Router::new(pid, whatami, hlc.clone()));

        let handler = Arc::new(RuntimeTransportEventHandler {
            runtime: std::sync::RwLock::new(None),
        });
        let sm_config = TransportManagerConfig::builder()
            .from_config(&config)
            .await?
            .version(version)
            .whatami(whatami)
            .pid(pid)
            .build(handler.clone())?;

        let config = Notifier::new(config);

        let transport_manager = TransportManager::new(sm_config);
        let mut runtime = Runtime {
            state: Arc::new(RuntimeState {
                pid,
                whatami,
                router,
                config: config.clone(),
                manager: transport_manager,
                hlc,
            }),
        };
        *handler.runtime.write().unwrap() = Some(runtime.clone());
        if use_link_state {
            get_mut_unchecked(&mut runtime.router.clone()).init_link_state(
                runtime.clone(),
                peers_autoconnect,
                routers_autoconnect_gossip,
            );
        }

        let receiver = config.subscribe();
        async_std::task::spawn({
            let runtime = runtime.clone();
            async move {
                let mut stream = receiver.into_stream();
                while let Some(event) = stream.next().await {
                    if &*event == "peers" {
                        if let Err(e) = runtime.update_peers().await {
                            log::error!("Error updating peers : {}", e);
                        }
                    }
                }
            }
        });

        match runtime.start().await {
            Ok(()) => Ok(runtime),
            Err(err) => Err(err),
        }
    }

    #[inline(always)]
    pub fn manager(&self) -> &TransportManager {
        &self.manager
    }

    pub async fn close(&self) -> ZResult<()> {
        log::trace!("Runtime::close())");
        for session in &mut self.manager().get_transports() {
            session.close().await?;
        }
        Ok(())
    }

    pub fn get_pid_str(&self) -> String {
        self.pid.to_string()
    }

    pub fn new_timestamp(&self) -> Option<uhlc::Timestamp> {
        self.hlc.as_ref().map(|hlc| hlc.new_timestamp())
    }
}

struct RuntimeTransportEventHandler {
    runtime: std::sync::RwLock<Option<Runtime>>,
}

impl TransportEventHandler for RuntimeTransportEventHandler {
    fn new_unicast(
        &self,
        _peer: TransportPeer,
        transport: TransportUnicast,
    ) -> ZResult<Arc<dyn TransportPeerEventHandler>> {
        match zread!(self.runtime).as_ref() {
            Some(runtime) => Ok(Arc::new(RuntimeSession {
                runtime: runtime.clone(),
                locator: std::sync::RwLock::new(None),
                sub_event_handler: runtime.router.new_transport_unicast(transport).unwrap(),
            })),
            None => bail!("Runtime not yet ready!"),
        }
    }

    fn new_multicast(
        &self,
        _transport: TransportMulticast,
    ) -> ZResult<Arc<dyn TransportMulticastEventHandler>> {
        // @TODO
        unimplemented!();
    }
}

pub(super) struct RuntimeSession {
    pub(super) runtime: Runtime,
    pub(super) locator: std::sync::RwLock<Option<Locator>>,
    pub(super) sub_event_handler: Arc<LinkStateInterceptor>,
}

impl TransportPeerEventHandler for RuntimeSession {
    fn handle_message(&self, mut msg: ZenohMessage) -> ZResult<()> {
        // critical path shortcut
        if let ZenohBody::Data(data) = msg.body {
            if data.reply_context.is_none() {
                let face = &self.sub_event_handler.face.state;
                full_reentrant_route_data(
                    &self.sub_event_handler.tables,
                    face,
                    &data.key,
                    msg.channel,
                    data.congestion_control,
                    data.data_info,
                    data.payload,
                    msg.routing_context,
                );
                return Ok(());
            } else {
                msg.body = ZenohBody::Data(data);
            }
        }

        self.sub_event_handler.handle_message(msg)
    }

    fn new_link(&self, link: Link) {
        self.sub_event_handler.new_link(link)
    }

    fn del_link(&self, link: Link) {
        self.sub_event_handler.del_link(link)
    }

    fn closing(&self) {
        self.sub_event_handler.closing();
        Runtime::closing_session(self);
    }

    fn closed(&self) {
        self.sub_event_handler.closed()
    }

    fn as_any(&self) -> &dyn Any {
        self
    }
}<|MERGE_RESOLUTION|>--- conflicted
+++ resolved
@@ -33,14 +33,8 @@
 use async_std::stream::StreamExt;
 use async_std::sync::Arc;
 use std::any::Any;
-<<<<<<< HEAD
 use uhlc::{HLCBuilder, HLC};
-use zenoh_util::core::{ZError, ZErrorKind, ZResult};
-use zenoh_util::properties::config::*;
-=======
-use uhlc::HLC;
 use zenoh_util::core::Result as ZResult;
->>>>>>> 18309380
 use zenoh_util::sync::get_mut_unchecked;
 use zenoh_util::{bail, zerror};
 
@@ -92,21 +86,11 @@
 
         log::info!("Using PID: {}", pid);
 
-<<<<<<< HEAD
-        let whatami = whatami::parse(config.get_or(&ZN_MODE_KEY, ZN_MODE_DEFAULT)).unwrap();
-        let hlc = if config
-            .get_or(&ZN_ADD_TIMESTAMP_KEY, ZN_ADD_TIMESTAMP_DEFAULT)
-            .to_lowercase()
-            == ZN_TRUE
-        {
+        let whatami = config.mode().unwrap_or(crate::config::WhatAmI::Peer);
+        let hlc = if config.add_timestamp().unwrap_or(false) {
             Some(Arc::new(
                 HLCBuilder::new().with_id(uhlc::ID::from(&pid)).build(),
             ))
-=======
-        let whatami = config.mode().unwrap_or(crate::config::WhatAmI::Peer);
-        let hlc = if config.add_timestamp().unwrap_or(false) {
-            Some(Arc::new(HLC::with_system_time(uhlc::ID::from(&pid))))
->>>>>>> 18309380
         } else {
             None
         };
