--- conflicted
+++ resolved
@@ -165,8 +165,6 @@
             bail!("Unable to build keyexpr from zid")
         }
     }
-<<<<<<< HEAD
-=======
 
     fn closing(&self) {}
 
@@ -175,7 +173,6 @@
     fn as_any(&self) -> &dyn std::any::Any {
         self
     }
->>>>>>> e402c896
 }
 
 pub(crate) struct PeerHandler {
