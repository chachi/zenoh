//
// Copyright (c) 2022 ZettaScale Technology
//
// This program and the accompanying materials are made available under the
// terms of the Eclipse Public License 2.0 which is available at
// http://www.eclipse.org/legal/epl-2.0, or the Apache License, Version 2.0
// which is available at https://www.apache.org/licenses/LICENSE-2.0.
//
// SPDX-License-Identifier: EPL-2.0 OR Apache-2.0
//
// Contributors:
//   ZettaScale Zenoh Team, <zenoh@zettascale.tech>
//
use super::defragmentation::DefragBuffer;
use super::seq_num::{SeqNum, SeqNumGenerator};
use std::sync::{Arc, Mutex};
use zenoh_core::zlock;
<<<<<<< HEAD
use zenoh_core::zresult::ZResult;
use zenoh_protocol::{
    core::{Reliability, ZInt},
    transport::ConduitSn,
};
=======
use zenoh_protocol::core::{ConduitSn, Reliability, ZInt};
use zenoh_result::ZResult;
>>>>>>> b06d91f5

#[derive(Debug)]
pub(crate) struct TransportChannelTx {
    pub(crate) sn: SeqNumGenerator,
}

impl TransportChannelTx {
    pub(crate) fn make(sn_resolution: ZInt) -> ZResult<TransportChannelTx> {
        let tch = TransportChannelTx {
            sn: SeqNumGenerator::make(0, sn_resolution)?,
        };
        Ok(tch)
    }

    pub(crate) fn sync(&mut self, sn: ZInt) -> ZResult<()> {
        self.sn.set(sn)
    }
}

#[derive(Debug)]
pub(crate) struct TransportChannelRx {
    pub(crate) sn: SeqNum,
    pub(crate) defrag: DefragBuffer,
}

impl TransportChannelRx {
    pub(crate) fn make(
        reliability: Reliability,
        sn_resolution: ZInt,
        defrag_buff_size: usize,
    ) -> ZResult<TransportChannelRx> {
        let sn = SeqNum::make(0, sn_resolution)?;
        let defrag = DefragBuffer::make(reliability, sn_resolution, defrag_buff_size)?;
        let tch = TransportChannelRx { sn, defrag };
        Ok(tch)
    }

    pub(crate) fn sync(&mut self, sn: ZInt) -> ZResult<()> {
        // Set the sequence number in the state as it had received a message with sn - 1
        let sn = if sn == 0 {
            self.sn.resolution() - 1
        } else {
            sn - 1
        };

        self.sn.set(sn)?;
        self.defrag.sync(sn)
    }
}

#[derive(Clone, Debug)]
pub(crate) struct TransportConduitTx {
    pub(crate) reliable: Arc<Mutex<TransportChannelTx>>,
    pub(crate) best_effort: Arc<Mutex<TransportChannelTx>>,
}

impl TransportConduitTx {
    pub(crate) fn make(sn_resolution: ZInt) -> ZResult<TransportConduitTx> {
        let rch = TransportChannelTx::make(sn_resolution)?;
        let bch = TransportChannelTx::make(sn_resolution)?;
        let ctx = TransportConduitTx {
            reliable: Arc::new(Mutex::new(rch)),
            best_effort: Arc::new(Mutex::new(bch)),
        };
        Ok(ctx)
    }

    pub(crate) fn sync(&self, sn: ConduitSn) -> ZResult<()> {
        zlock!(self.reliable).sync(sn.reliable)?;
        zlock!(self.best_effort).sync(sn.best_effort)
    }
}

#[derive(Clone, Debug)]
pub(crate) struct TransportConduitRx {
    pub(crate) reliable: Arc<Mutex<TransportChannelRx>>,
    pub(crate) best_effort: Arc<Mutex<TransportChannelRx>>,
}

impl TransportConduitRx {
    pub(crate) fn make(
        sn_resolution: ZInt,
        defrag_buff_size: usize,
    ) -> ZResult<TransportConduitRx> {
        let rch = TransportChannelRx::make(Reliability::Reliable, sn_resolution, defrag_buff_size)?;
        let bch =
            TransportChannelRx::make(Reliability::BestEffort, sn_resolution, defrag_buff_size)?;
        let ctr = TransportConduitRx {
            reliable: Arc::new(Mutex::new(rch)),
            best_effort: Arc::new(Mutex::new(bch)),
        };
        Ok(ctr)
    }

    pub(crate) fn sync(&self, sn: ConduitSn) -> ZResult<()> {
        zlock!(self.reliable).sync(sn.reliable)?;
        zlock!(self.best_effort).sync(sn.best_effort)
    }
}<|MERGE_RESOLUTION|>--- conflicted
+++ resolved
@@ -15,16 +15,11 @@
 use super::seq_num::{SeqNum, SeqNumGenerator};
 use std::sync::{Arc, Mutex};
 use zenoh_core::zlock;
-<<<<<<< HEAD
-use zenoh_core::zresult::ZResult;
 use zenoh_protocol::{
     core::{Reliability, ZInt},
     transport::ConduitSn,
 };
-=======
-use zenoh_protocol::core::{ConduitSn, Reliability, ZInt};
 use zenoh_result::ZResult;
->>>>>>> b06d91f5
 
 #[derive(Debug)]
 pub(crate) struct TransportChannelTx {
